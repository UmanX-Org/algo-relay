--- conflicted
+++ resolved
@@ -210,17 +210,17 @@
 
 	log.Println("🚀 Relay started on port 3334")
 	mux := relay.Router()
-<<<<<<< HEAD
+
 	mux.HandleFunc("/", handleHomePage)
 	err = http.ListenAndServe(":3334", relay)
 	if err != nil {
 		log.Fatal(err)
 	}
-=======
+
 
 	mux.Handle("/static/", http.StripPrefix("/static/", http.FileServer(http.Dir("./static"))))
 	mux.HandleFunc("/", handleHomePage)
->>>>>>> d909601f
+
 
 	log.Printf("listening at http://0.0.0.0:3334")
 	http.ListenAndServe("0.0.0.0:3334", relay)
